/**
 *  @authors: [@eburgos, @n1c01a5]
 *  @reviewers: [@unknownunknown1*, @clesaege*, @ferittuncer*]
 *  @auditors: []
 *  @bounties: []
 *  @deployments: []
 */

pragma solidity ^0.4.24;

import "./Arbitrator.sol";

contract MultipleArbitrableTransaction {

    // **************************** //
    // *    Contract variables    * //
    // **************************** //

    uint8 constant AMOUNT_OF_CHOICES = 2;
    uint8 constant RECEIVER_WINS = 1;
    uint8 constant SENDER_WINS = 2;

    enum Party {Sender, Receiver}
    enum Status {NoDispute, WaitingSender, WaitingReceiver, DisputeCreated, Resolved}

    struct Transaction {
        address sender;
        address receiver;
        uint256 amount;
        uint256 timeoutPayment; // Time in seconds after which the transaction can be automatically executed if not disputed.
        uint disputeId; // If dispute exists, the ID of the dispute.
        uint senderFee; // Total fees paid by the sender.
        uint receiverFee; // Total fees paid by the receiver.
        uint lastInteraction; // Last interaction for the dispute procedure.
        Status status;
        uint arbitrationCost;
    }

    Transaction[] public transactions;
    bytes public arbitratorExtraData; // Extra data to set up the arbitration.
    Arbitrator public arbitrator; // Address of the arbitrator contract.
    uint public feeTimeout; // Time in seconds a party can take to pay arbitration fees before being considered unresponding and lose the dispute.


    mapping (uint => uint) public disputeIDtoTransactionID; // One-to-one relationship between the dispute and the transaction.

    // **************************** //
    // *          Events          * //
    // **************************** //

    /** @dev To be emitted when meta-evidence is submitted.
     *  @param _metaEvidenceID Unique identifier of meta-evidence. Should be the `transactionID`.
     *  @param _evidence A link to the meta-evidence JSON that follows the ERC 1497 Evidence standard (https://github.com/ethereum/EIPs/issues/1497)
     */
    event MetaEvidence(uint indexed _metaEvidenceID, string _evidence);

    /** @dev Indicate that a party has to pay a fee or would otherwise be considered as losing.
     *  @param _transactionID The index of the transaction.
     *  @param _party The party who has to pay.
     */
    event HasToPayFee(uint indexed _transactionID, Party _party);

    /** @dev To be raised when evidence is submitted. Should point to the resource (evidences are not to be stored on chain due to gas considerations).
     *  @param _arbitrator The arbitrator of the contract.
     *  @param _disputeID ID of the dispute in the Arbitrator contract.
     *  @param _party The address of the party submitting the evidence. Note that 0 is kept for evidences not submitted by any party.
     *  @param _evidence A link to an evidence JSON that follows the ERC 1497 Evidence standard (https://github.com/ethereum/EIPs/issues/1497).
     */
    event Evidence(Arbitrator indexed _arbitrator, uint indexed _disputeID, address indexed _party, string _evidence);

    /** @dev To be emitted when a dispute is created to link the correct meta-evidence to the disputeID.
     *  @param _arbitrator The arbitrator of the contract.
     *  @param _disputeID ID of the dispute in the Arbitrator contract.
     *  @param _metaEvidenceID Unique identifier of meta-evidence. Should be the transactionID.
     */
    event Dispute(Arbitrator indexed _arbitrator, uint indexed _disputeID, uint _metaEvidenceID);

    /** @dev To be raised when a ruling is given.
     *  @param _arbitrator The arbitrator giving the ruling.
     *  @param _disputeID ID of the dispute in the Arbitrator contract.
     *  @param _ruling The ruling which was given.
     */
    event Ruling(Arbitrator indexed _arbitrator, uint indexed _disputeID, uint _ruling);

    // **************************** //
    // *    Arbitrable functions  * //
    // *    Modifying the state   * //
    // **************************** //

    /** @dev Constructor.
     *  @param _arbitrator The arbitrator of the contract.
     *  @param _arbitratorExtraData Extra data for the arbitrator.
     *  @param _feeTimeout Arbitration fee timeout for the parties.
     */
    constructor (
        Arbitrator _arbitrator,
        bytes _arbitratorExtraData,
        uint _feeTimeout
    ) public {
        arbitrator = _arbitrator;
        arbitratorExtraData = _arbitratorExtraData;
        feeTimeout = _feeTimeout;
    }

    /** @dev Create a transaction.
     *  @param _timeoutPayment Time after which a party can automatically execute the arbitrable transaction.
     *  @param _sender The recipient of the transaction.
     *  @param _metaEvidence Link to the meta-evidence.
     *  @return transactionID The index of the transaction.
     */
    function createTransaction(
        uint _timeoutPayment,
        address _sender,
        string _metaEvidence
    ) public payable returns (uint transactionID) {
        transactions.push(Transaction({
            sender: _sender,
            receiver: msg.sender,
            amount: msg.value,
            timeoutPayment: _timeoutPayment,
            disputeId: 0,
            senderFee: 0,
            receiverFee: 0,
            lastInteraction: now,
            status: Status.NoDispute,
            arbitrationCost: 0
        }));
        emit MetaEvidence(transactions.length - 1, _metaEvidence);
        return transactions.length - 1;
    }

    /** @dev Pay sender. To be called if the good or service is provided.
     *  @param _transactionID The index of the transaction.
     *  @param _amount Amount to pay in wei.
     */
    function pay(uint _transactionID, uint _amount) public {
        Transaction storage transaction = transactions[_transactionID];
        require(transaction.receiver == msg.sender, "The caller must be the receiver.");
        require(transaction.status == Status.NoDispute, "The transaction can't be disputed.");
        require(_amount <= transaction.amount, "The amount paid has to be less than or equal to the transaction.");

        transaction.sender.transfer(_amount);
        transaction.amount -= _amount;
    }

    /** @dev Reimburse receiver. To be called if the good or service can't be fully provided.
     *  @param _transactionID The index of the transaction.
     *  @param _amountReimbursed Amount to reimburse in wei.
     */
    function reimburse(uint _transactionID, uint _amountReimbursed) public {
        Transaction storage transaction = transactions[_transactionID];
        require(transaction.sender == msg.sender, "The caller must be the sender.");
        require(transaction.status == Status.NoDispute, "The transaction can't be disputed.");
        require(_amountReimbursed <= transaction.amount, "The amount reimbursed has to be less or equal than the transaction.");

        transaction.receiver.transfer(_amountReimbursed);
        transaction.amount -= _amountReimbursed;
    }

    /** @dev Transfer the transaction's amount to the sender if the timeout has passed.
     *  @param _transactionID The index of the transaction.
     */
    function executeTransaction(uint _transactionID) public {
        Transaction storage transaction = transactions[_transactionID];
        require(now - transaction.lastInteraction >= transaction.timeoutPayment, "The timeout has not passed yet.");
        require(transaction.status == Status.NoDispute, "The transaction can't be disputed.");

        transaction.sender.transfer(transaction.amount);
        transaction.amount = 0;

        transaction.status = Status.Resolved;
    }

    /** @dev Reimburse receiver if sender fails to pay the fee.
     *  @param _transactionID The index of the transaction.
     */
    function timeOutByReceiver(uint _transactionID) public {
        Transaction storage transaction = transactions[_transactionID];

        require(transaction.status == Status.WaitingSender, "The transaction is not waiting on the sender.");
        require(now - transaction.lastInteraction >= feeTimeout, "Timeout time has not passed yet.");

        executeRuling(_transactionID, RECEIVER_WINS);
    }

    /** @dev Pay sender if receiver fails to pay the fee.
     *  @param _transactionID The index of the transaction.
     */
    function timeOutBySender(uint _transactionID) public {
        Transaction storage transaction = transactions[_transactionID];

        require(transaction.status == Status.WaitingReceiver, "The transaction is not waiting on the receiver.");
        require(now - transaction.lastInteraction >= feeTimeout, "Timeout time has not passed yet.");

        executeRuling(_transactionID, SENDER_WINS);
    }

    /** @dev Pay the arbitration fee to raise a dispute. To be called by the receiver. UNTRUSTED.
     *  Note that this function mirrors payArbitrationFeeBySender.
     *  @param _transactionID The index of the transaction.
     */
    function payArbitrationFeeByReceiver(uint _transactionID) public payable {
        Transaction storage transaction = transactions[_transactionID];
        uint arbitrationCost = arbitrator.arbitrationCost(arbitratorExtraData);

        require(transaction.status < Status.DisputeCreated, "Dispute has already been created or because the transaction has been executed.");
        require(msg.sender == transaction.receiver, "The caller must be the receiver.");

        transaction.receiverFee += msg.value;
        // Require that the total paid to be at least the arbitration cost.
        require(transaction.receiverFee >= arbitrationCost, "The receiver fee must cover arbitration costs.");

        transaction.lastInteraction = now;
        // The sender still has to pay. This can also happen if he has paid, but arbitrationCost has increased.
        if (transaction.senderFee < arbitrationCost) {
            transaction.status = Status.WaitingSender;
            emit HasToPayFee(_transactionID, Party.Sender);
        } else { // The receiver has also paid the fee. We create the dispute
            raiseDispute(_transactionID, arbitrationCost);
        }
    }

<<<<<<< HEAD
    /** @dev Pay the arbitration fee to raise a dispute. To be called by the sender. UNTRUSTED.
     *  Note that the arbitrator can have createDispute throw, which will make this function throw and therefore lead to a party being timed-out.
=======
    /** @dev Pay the arbitration fee to raise a dispute. To be called by the seller. UNTRUSTED.
     *  Note that the arbitrator can have `createDispute` throw, which will make this function throw and therefore lead to a party being timed-out.
>>>>>>> b74bd99f
     *  This is not a vulnerability as the arbitrator can rule in favor of one party anyway.
     *  @param _transactionID The index of the transaction.
     */
    function payArbitrationFeeBySender(uint _transactionID) public payable {
        Transaction storage transaction = transactions[_transactionID];
        uint arbitrationCost = arbitrator.arbitrationCost(arbitratorExtraData);

        require(transaction.status < Status.DisputeCreated, "Dispute has already been created or because the transaction has been executed.");
        require(msg.sender == transaction.sender, "The caller must be the sender.");

        transaction.senderFee += msg.value;
        // Require that the total pay at least the arbitration cost.
        require(transaction.senderFee >= arbitrationCost, "The sender fee must cover arbitration costs.");

        transaction.lastInteraction = now;
<<<<<<< HEAD
        // The receiver still has to pay. This can also happen if he has paid, but arbitrationCost has increased.
        if (transaction.receiverFee < arbitrationCost) {
            transaction.status = Status.WaitingReceiver;
            emit HasToPayFee(_transactionID, Party.Receiver);
        } else { // The sender has also paid the fee. We create the dispute
=======
        // The buyer still has to pay. This can also happen if he has paid, but `arbitrationCost` has increased.
        if (transaction.buyerFee < arbitrationCost) {
            transaction.status = Status.WaitingBuyer;
            emit HasToPayFee(_transactionID, Party.Buyer);
        } else { // The seller has also paid the fee. We create the dispute.
>>>>>>> b74bd99f
            raiseDispute(_transactionID, arbitrationCost);
        }
    }

    /** @dev Create a dispute. UNTRUSTED.
     *  @param _transactionID The index of the transaction.
     *  @param _arbitrationCost Amount to pay the arbitrator.
     */
    function raiseDispute(uint _transactionID, uint _arbitrationCost) internal {
        Transaction storage transaction = transactions[_transactionID];
        transaction.status = Status.DisputeCreated;
        transaction.arbitrationCost = _arbitrationCost;
        transaction.disputeId = arbitrator.createDispute.value(_arbitrationCost)(AMOUNT_OF_CHOICES, arbitratorExtraData);
        disputeIDtoTransactionID[transaction.disputeId] = _transactionID;
        emit Dispute(arbitrator, transaction.disputeId, _transactionID);

        // Refund sender if it overpaid.
        if (transaction.senderFee > _arbitrationCost) {
            uint extraFeeSender = transaction.senderFee - _arbitrationCost;
            transaction.senderFee = _arbitrationCost;
            transaction.sender.send(extraFeeSender);
        }

        // Refund receiver if it overpaid.
        if (transaction.receiverFee > _arbitrationCost) {
            uint extraFeeReceiver = transaction.receiverFee - _arbitrationCost;
            transaction.receiverFee = _arbitrationCost;
            transaction.receiver.send(extraFeeReceiver);
        }
    }

    /** @dev Submit a reference to evidence. EVENT.
     *  @param _transactionID The index of the transaction.
     *  @param _evidence A link to an evidence using its URI.
     */
    function submitEvidence(uint _transactionID, string _evidence) public {
        Transaction storage transaction = transactions[_transactionID];
        require(msg.sender == transaction.receiver || msg.sender == transaction.sender, "The caller must be the receiver or the sender.");

        require(transaction.status >= Status.DisputeCreated, "The dispute has not been created yet.");
        emit Evidence(arbitrator, transaction.disputeId, msg.sender, _evidence);
    }

    /** @dev Appeal an appealable ruling.
     *  Transfer the funds to the arbitrator.
     *  Note that no checks are required as the checks are done by the arbitrator.
     *  @param _transactionID The index of the transaction.
     */
    function appeal(uint _transactionID) public payable {
        Transaction storage transaction = transactions[_transactionID];

        arbitrator.appeal.value(msg.value)(transaction.disputeId, arbitratorExtraData);
    }

    /** @dev Give a ruling for a dispute. Must be called by the arbitrator.
     *  The purpose of this function is to ensure that the address calling it has the right to rule on the contract.
     *  @param _disputeID ID of the dispute in the Arbitrator contract.
     *  @param _ruling Ruling given by the arbitrator. Note that 0 is reserved for "Not able/wanting to make a decision".
     */
    function rule(uint _disputeID, uint _ruling) public {
        uint transactionID = disputeIDtoTransactionID[_disputeID];
        Transaction storage transaction = transactions[transactionID];
        require(msg.sender == address(arbitrator), "The caller must be the arbitrator.");
        require(transaction.status == Status.DisputeCreated, "The dispute has already been resolved.");

        emit Ruling(Arbitrator(msg.sender), _disputeID, _ruling);

        executeRuling(transactionID, _ruling);
    }

    /** @dev Execute a ruling of a dispute. It reimburses the fee to the winning party.
     *  @param _transactionID The index of the transaction.
<<<<<<< HEAD
     *  @param _ruling Ruling given by the arbitrator. 1 : Reimburse the receiver. 2 : Pay the sender.
=======
     *  @param _ruling Ruling given by the arbitrator. 1: Reimburse the buyer. 2: Pay the seller.
>>>>>>> b74bd99f
     */
    function executeRuling(uint _transactionID, uint _ruling) internal {
        Transaction storage transaction = transactions[_transactionID];
        require(_ruling <= AMOUNT_OF_CHOICES, "Invalid ruling.");

        // Give the arbitration fee back.
<<<<<<< HEAD
        // Note that we use send to prevent a party from blocking the execution.
        if (_ruling == SENDER_WINS) {
            transaction.sender.send(transaction.senderFee + transaction.amount);
        } else if (_ruling == RECEIVER_WINS) {
            transaction.receiver.send(transaction.receiverFee + transaction.amount);
=======
        // Note that we use `send` to prevent a party from blocking the execution.
        if (_ruling == SELLER_WINS) {
            transaction.seller.send(transaction.sellerFee + transaction.amount);
        } else if (_ruling == BUYER_WINS) {
            transaction.buyer.send(transaction.buyerFee + transaction.amount);
>>>>>>> b74bd99f
        } else {
            uint split_amount = (transaction.senderFee + transaction.receiverFee - transaction.arbitrationCost + transaction.amount) / 2;
            transaction.receiver.send(split_amount);
            transaction.sender.send(split_amount);
        }

        transaction.amount = 0;
        transaction.senderFee = 0;
        transaction.receiverFee = 0;
        transaction.status = Status.Resolved;
    }

    // **************************** //
    // *     Constant getters     * //
    // **************************** //

    /** @dev Getter to know the count of transactions.
     *  @return countTransactions The count of transactions.
     */
    function getCountTransactions() public view returns (uint countTransactions) {
        return transactions.length;
    }

    /** @dev Get IDs for transactions where the specified address is the receiver and/or the sender.
     *  This function must be used by the UI and not by other smart contracts.
     *  Note that the complexity is O(t), where t is amount of arbitrable transactions.
     *  @param _address The specified address.
     *  @return transactionIDs The transaction IDs.
     */
    function getTransactionIDsByAddress(address _address) public view returns (uint[] transactionIDs) {
        uint count = 0;
        for (uint i = 0; i < transactions.length; i++) {
            if (transactions[i].sender == _address || transactions[i].receiver == _address)
                count++;
        }

        transactionIDs = new uint[](count);

        count = 0;

        for (uint j = 0; j < transactions.length; j++) {
            if (transactions[j].sender == _address || transactions[j].receiver == _address)
                transactionIDs[count++] = j;
        }
    }
}<|MERGE_RESOLUTION|>--- conflicted
+++ resolved
@@ -220,13 +220,8 @@
         }
     }
 
-<<<<<<< HEAD
     /** @dev Pay the arbitration fee to raise a dispute. To be called by the sender. UNTRUSTED.
      *  Note that the arbitrator can have createDispute throw, which will make this function throw and therefore lead to a party being timed-out.
-=======
-    /** @dev Pay the arbitration fee to raise a dispute. To be called by the seller. UNTRUSTED.
-     *  Note that the arbitrator can have `createDispute` throw, which will make this function throw and therefore lead to a party being timed-out.
->>>>>>> b74bd99f
      *  This is not a vulnerability as the arbitrator can rule in favor of one party anyway.
      *  @param _transactionID The index of the transaction.
      */
@@ -242,19 +237,12 @@
         require(transaction.senderFee >= arbitrationCost, "The sender fee must cover arbitration costs.");
 
         transaction.lastInteraction = now;
-<<<<<<< HEAD
+
         // The receiver still has to pay. This can also happen if he has paid, but arbitrationCost has increased.
         if (transaction.receiverFee < arbitrationCost) {
             transaction.status = Status.WaitingReceiver;
             emit HasToPayFee(_transactionID, Party.Receiver);
         } else { // The sender has also paid the fee. We create the dispute
-=======
-        // The buyer still has to pay. This can also happen if he has paid, but `arbitrationCost` has increased.
-        if (transaction.buyerFee < arbitrationCost) {
-            transaction.status = Status.WaitingBuyer;
-            emit HasToPayFee(_transactionID, Party.Buyer);
-        } else { // The seller has also paid the fee. We create the dispute.
->>>>>>> b74bd99f
             raiseDispute(_transactionID, arbitrationCost);
         }
     }
@@ -327,30 +315,18 @@
 
     /** @dev Execute a ruling of a dispute. It reimburses the fee to the winning party.
      *  @param _transactionID The index of the transaction.
-<<<<<<< HEAD
      *  @param _ruling Ruling given by the arbitrator. 1 : Reimburse the receiver. 2 : Pay the sender.
-=======
-     *  @param _ruling Ruling given by the arbitrator. 1: Reimburse the buyer. 2: Pay the seller.
->>>>>>> b74bd99f
      */
     function executeRuling(uint _transactionID, uint _ruling) internal {
         Transaction storage transaction = transactions[_transactionID];
         require(_ruling <= AMOUNT_OF_CHOICES, "Invalid ruling.");
 
         // Give the arbitration fee back.
-<<<<<<< HEAD
         // Note that we use send to prevent a party from blocking the execution.
         if (_ruling == SENDER_WINS) {
             transaction.sender.send(transaction.senderFee + transaction.amount);
         } else if (_ruling == RECEIVER_WINS) {
             transaction.receiver.send(transaction.receiverFee + transaction.amount);
-=======
-        // Note that we use `send` to prevent a party from blocking the execution.
-        if (_ruling == SELLER_WINS) {
-            transaction.seller.send(transaction.sellerFee + transaction.amount);
-        } else if (_ruling == BUYER_WINS) {
-            transaction.buyer.send(transaction.buyerFee + transaction.amount);
->>>>>>> b74bd99f
         } else {
             uint split_amount = (transaction.senderFee + transaction.receiverFee - transaction.arbitrationCost + transaction.amount) / 2;
             transaction.receiver.send(split_amount);
