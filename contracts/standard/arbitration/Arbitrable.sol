/**
 *  @title Arbitrable
 *  @author Clément Lesaege - <clement@lesaege.com>
 *  Bug Bounties: This code hasn't undertaken a bug bounty program yet.
 */

pragma solidity ^0.4.15;

import "./Arbitrator.sol";

/** @title Arbitrable
 *  Arbitrable abstract contract.
 *  When developing arbitrable contracts, we need to:
 *  -Define the action taken when a ruling is received by the contract. We should do so in executeRuling.
 *  -Allow dispute creation. For this a function must:
 *      -Call arbitrator.createDispute.value(_fee)(_choices,_extraData);
 *      -Create the event Dispute(_arbitrator,_disputeID,_rulingOptions);
 */
contract Arbitrable{
    Arbitrator public arbitrator;
    bytes public arbitratorExtraData; // Extra data to require particular dispute and appeal behaviour.

    modifier onlyArbitrator {require(msg.sender==address(arbitrator)); _;}

    /** @dev To be raised when a dispute is created. The main purpose of this event is to let the arbitrator know the meaning ruling IDs.
     *  @param _arbitrator The arbitrator of the contract.
     *  @param _disputeID ID of the dispute in the Arbitrator contract.
     *  @param _rulingOptions Map ruling IDs to short description of the ruling in a CSV format using ";" as a delimiter. Note that ruling IDs start a 1. For example "Send funds to buyer;Send funds to seller", means that ruling 1 will make the contract send funds to the buyer and 2 to the seller.
     */
    event Dispute(Arbitrator indexed _arbitrator, uint indexed _disputeID, string _rulingOptions);

    /** @dev To be raised when a ruling is given.
     *  @param _arbitrator The arbitrator giving the ruling.
     *  @param _disputeID ID of the dispute in the Arbitrator contract.
     *  @param _ruling The ruling which was given.
     */
    event Ruling(Arbitrator indexed _arbitrator, uint indexed _disputeID, uint _ruling);

    /** @dev To be emmited when meta-evidence is submitted.
     *  @param _metaEvidenceID Unique identifier of meta-evidence.
     *  @param _evidence A link to the meta-evidence JSON.
     */
    event MetaEvidence(uint indexed _metaEvidenceID, string _evidence);

    /** @dev To be emmited when a dispute is created to link the correct meta-evidence to the disputeID
<<<<<<< HEAD
     *  @param _arbitrator The arbitrator of the contract.
     *  @param _disputeID ID of the dispute in the Arbitrator contract.
     *  @param _metaEvidenceID Unique identifier of meta-evidence.
     */
    event LinkMetaEvidence(Arbitrator indexed _arbitrator, uint indexed _disputeID, uint _metaEvidenceID);

    /** @dev To be raised when evidence are submitted. Should point to the ressource (evidences are not to be stored on chain due to gas considerations).
=======
>>>>>>> b847a337
     *  @param _arbitrator The arbitrator of the contract.
     *  @param _disputeID ID of the dispute in the Arbitrator contract.
     *  @param _metaEvidenceID Unique identifier of meta-evidence.
     */
<<<<<<< HEAD
=======
    event LinkMetaEvidence(Arbitrator indexed _arbitrator, uint indexed _disputeID, uint _metaEvidenceID);

    /** @dev To be raised when evidence are submitted. Should point to the ressource (evidences are not to be stored on chain due to gas considerations).
     *  @param _arbitrator The arbitrator of the contract.
     *  @param _disputeID ID of the dispute in the Arbitrator contract.
     *  @param _party The address of the party submiting the evidence. Note that 0x0 refers to evidence not submitted by any party.
     *  @param _evidence A URI to the evidence JSON file whose name should be its keccak256 hash followed by .json.
     */
>>>>>>> b847a337
    event Evidence(Arbitrator indexed _arbitrator, uint indexed _disputeID, address _party, string _evidence);

    /** @dev Constructor. Choose the arbitrator.
     *  @param _arbitrator The arbitrator of the contract.
     *  @param _arbitratorExtraData Extra data for the arbitrator.
     */
    constructor(Arbitrator _arbitrator, bytes _arbitratorExtraData) public {
        arbitrator = _arbitrator;
        arbitratorExtraData = _arbitratorExtraData;
    }

    /** @dev Give a ruling for a dispute. Must be called by the arbitrator.
     *  The purpose of this function is to ensure that the address calling it has the right to rule on the contract.
     *  @param _disputeID ID of the dispute in the Arbitrator contract.
     *  @param _ruling Ruling given by the arbitrator. Note that 0 is reserved for "Not able/wanting to make a decision".
     */
    function rule(uint _disputeID, uint _ruling) public onlyArbitrator {
        emit Ruling(Arbitrator(msg.sender),_disputeID,_ruling);

        executeRuling(_disputeID,_ruling);
    }


    /** @dev Execute a ruling of a dispute.
     *  @param _disputeID ID of the dispute in the Arbitrator contract.
     *  @param _ruling Ruling given by the arbitrator. Note that 0 is reserved for "Not able/wanting to make a decision".
     */
    function executeRuling(uint _disputeID, uint _ruling) internal;
}<|MERGE_RESOLUTION|>--- conflicted
+++ resolved
@@ -43,22 +43,10 @@
     event MetaEvidence(uint indexed _metaEvidenceID, string _evidence);
 
     /** @dev To be emmited when a dispute is created to link the correct meta-evidence to the disputeID
-<<<<<<< HEAD
      *  @param _arbitrator The arbitrator of the contract.
      *  @param _disputeID ID of the dispute in the Arbitrator contract.
      *  @param _metaEvidenceID Unique identifier of meta-evidence.
      */
-    event LinkMetaEvidence(Arbitrator indexed _arbitrator, uint indexed _disputeID, uint _metaEvidenceID);
-
-    /** @dev To be raised when evidence are submitted. Should point to the ressource (evidences are not to be stored on chain due to gas considerations).
-=======
->>>>>>> b847a337
-     *  @param _arbitrator The arbitrator of the contract.
-     *  @param _disputeID ID of the dispute in the Arbitrator contract.
-     *  @param _metaEvidenceID Unique identifier of meta-evidence.
-     */
-<<<<<<< HEAD
-=======
     event LinkMetaEvidence(Arbitrator indexed _arbitrator, uint indexed _disputeID, uint _metaEvidenceID);
 
     /** @dev To be raised when evidence are submitted. Should point to the ressource (evidences are not to be stored on chain due to gas considerations).
@@ -67,7 +55,6 @@
      *  @param _party The address of the party submiting the evidence. Note that 0x0 refers to evidence not submitted by any party.
      *  @param _evidence A URI to the evidence JSON file whose name should be its keccak256 hash followed by .json.
      */
->>>>>>> b847a337
     event Evidence(Arbitrator indexed _arbitrator, uint indexed _disputeID, address _party, string _evidence);
 
     /** @dev Constructor. Choose the arbitrator.
