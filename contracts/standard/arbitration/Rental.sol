/**
 *  @title Rental
 *  @author Clément Lesaege - <clement@lesaege.com>
 *  Bug Bounties: This code hasn't undertaken a bug bounty program yet.
 */


pragma solidity ^0.4.15;
import "./TwoPartyArbitrable.sol";

/** @title Rental
 *  This is a a contract for rental agreement.
 *  This can be used to rent objects or properties.
 *  Party A is the renter. Party B is the owner.
 *  Party A put a deposit. If everything goes well, it will be given back.
 *  Otherwize parties can claim an amount of damages. If they disagree, the arbitrator will have to solve this dispute.
 */
contract Rental is TwoPartyArbitrable {
    string constant RULING_OPTIONS = "Rule for party A (renter);Rule for Party B (owner)";
<<<<<<< HEAD
    uint8 constant AMOUNT_OF_CHOICES = 2; // The number of ruling options available.
=======
>>>>>>> b847a337

    uint public amount; // Amount sent by party A.
    uint public damagesClaimedByPartyA; // The amount party A agrees to pay to compensate damages.
    uint public damagesClaimedByPartyB; // The amount party B claims to compensate damages.

    /** @dev Constructor. Choose the arbitrator. Should be called by party A (the payer).
     *  @param _arbitrator The arbitrator of the contract.
     *  @param _timeout Time after which a party automatically loose a dispute.
     *  @param _partyB The owner.     
     *  @param _arbitratorExtraData Extra data for the arbitrator.
     *  @param _metaEvidence Link to meta-evidence JSON.
     */
<<<<<<< HEAD
    constructor(
        Arbitrator _arbitrator, 
        uint _timeout, 
        address _partyB, 
        bytes _arbitratorExtraData, 
        string _metaEvidence
    ) 
        public 
        TwoPartyArbitrable(_arbitrator,_timeout,_partyB,AMOUNT_OF_CHOICES,_arbitratorExtraData, _metaEvidence) 
        payable 
    {
=======
    constructor(Arbitrator _arbitrator, uint _timeout, address _partyB, bytes _arbitratorExtraData, string _metaEvidence) public TwoPartyArbitrable(_arbitrator,_timeout,_partyB,_arbitratorExtraData, _metaEvidence) payable {
>>>>>>> b847a337
        amount+=msg.value;
    }

    /** @dev Claim an amount of damages.
     *  Must be called before the dispute is created.
     *  If the amount agreed is the same for both, pay it.
     *  @param _damages The amount asked or agreed to be paid.
     */
    function claimDamages(uint _damages) public onlyParty {
        require(status<Status.DisputeCreated); // Make sure that parties can't change when a dispute already started.
        require(_damages!=0); // Needed to avoid claiming 0 first and triggering an agreement. Use forfeitDeposit and unlockDeposit for the cases where 0 is claimed.
        require(_damages<=amount); // Make sure not to claim more than the contract has.

        if (msg.sender==partyA)
            damagesClaimedByPartyA=_damages;
        else
            damagesClaimedByPartyB=_damages;

        if (damagesClaimedByPartyA==damagesClaimedByPartyB) { // If there is an agreement.
            partyA.send((amount-damagesClaimedByPartyB)+partyAFee);
            partyB.send(damagesClaimedByPartyB+partyBFee);
            damagesClaimedByPartyA=0;
            damagesClaimedByPartyB=0;
            partyAFee=0;
            partyBFee=0;
            amount=0;
            status=Status.Resolved;
        }
    }




    /** @dev Forfeit the deposit to party B.
     *  To be called if the good has been completely broken or that the property damages exceed the deposit.
     */
    function forfeitDeposit() public onlyPartyA {
        partyB.transfer(amount);
        amount=0;
    }

    /** @dev Unlock party A deposit. To be called if the good or property has been returned without damages.
     */
    function unlockDeposit() public onlyPartyB {
        partyA.transfer(amount);
        amount=0;
    }

    /** @dev Execute a ruling of a dispute. It reimburse the fee to the winning party.
     *  This need to be extended by contract inheriting from it.
     *  @param _disputeID ID of the dispute in the Arbitrator contract.
     *  @param _ruling Ruling given by the arbitrator. 1 : Rule for party A (renter). 2 : Rule for Party B (owner).
     */
    function executeRuling(uint _disputeID, uint _ruling) internal {
        super.executeRuling(_disputeID,_ruling);
        if (_ruling==PARTY_A_WINS) {
            partyA.send(amount-damagesClaimedByPartyA);
            partyB.send(damagesClaimedByPartyA);
        }
        else if (_ruling==PARTY_B_WINS) {
            partyA.send(amount-damagesClaimedByPartyB);
            partyB.send(damagesClaimedByPartyB);
        }

        amount=0;
        damagesClaimedByPartyA=0;
        damagesClaimedByPartyB=0;
    }


 }<|MERGE_RESOLUTION|>--- conflicted
+++ resolved
@@ -17,10 +17,7 @@
  */
 contract Rental is TwoPartyArbitrable {
     string constant RULING_OPTIONS = "Rule for party A (renter);Rule for Party B (owner)";
-<<<<<<< HEAD
     uint8 constant AMOUNT_OF_CHOICES = 2; // The number of ruling options available.
-=======
->>>>>>> b847a337
 
     uint public amount; // Amount sent by party A.
     uint public damagesClaimedByPartyA; // The amount party A agrees to pay to compensate damages.
@@ -33,7 +30,6 @@
      *  @param _arbitratorExtraData Extra data for the arbitrator.
      *  @param _metaEvidence Link to meta-evidence JSON.
      */
-<<<<<<< HEAD
     constructor(
         Arbitrator _arbitrator, 
         uint _timeout, 
@@ -45,9 +41,6 @@
         TwoPartyArbitrable(_arbitrator,_timeout,_partyB,AMOUNT_OF_CHOICES,_arbitratorExtraData, _metaEvidence) 
         payable 
     {
-=======
-    constructor(Arbitrator _arbitrator, uint _timeout, address _partyB, bytes _arbitratorExtraData, string _metaEvidence) public TwoPartyArbitrable(_arbitrator,_timeout,_partyB,_arbitratorExtraData, _metaEvidence) payable {
->>>>>>> b847a337
         amount+=msg.value;
     }
 
@@ -117,5 +110,4 @@
         damagesClaimedByPartyB=0;
     }
 
-
- }+}